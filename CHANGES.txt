--- conflicted
+++ resolved
@@ -1,11 +1,8 @@
 Crawler-Commons Change Log
 
 Current Development 0.11-SNAPSHOT (yyyy-mm-dd)
-<<<<<<< HEAD
 - EffectiveTldFinder throws IllegalArgumentException on IDN domain names containing prohibited characters (sebastian-nagel) #231
-=======
 - [Sitemaps] Trim Unicode whitespace around URLs (sebastian-nagel, kkrugler) #224
->>>>>>> 4d6b27c3
 - [Sitemaps] Sitemap index: stop URL at closing </loc> (sebastian-nagel, kkrugler) #213
 - [Sitemaps] Allow empty price in video sitemaps (sebastian-nagel) #221
 - [Sitemaps] In case of the use of a different locale, price tag can be formatted with ',' instead of '.' leading to a NPE (goldenlink) #220
