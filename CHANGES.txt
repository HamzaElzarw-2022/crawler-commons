Crawler-Commons Change Log

Current Development 0.10-SNAPSHOT (yyyy-mm-dd)
- Add JAX-B dependencies to POM (jnioche) #207
- Add method to parse and iterate sitemap SiteMapParser#walkSiteMap(URL,Consumer) (Luc Boruta) #190
- Sitemap file location to ignore query part of URL (sebastian-nagel) #202
- [RSS sitemaps] Link extraction from RSS feeds fails on XML entities (sebastian-nagel) #204
- [RSS sitemaps] Resolve relative links in RSS feeds (sebastian-nagel) #203
- [RSS sitemaps] Extract links from <guid> elements (sebastian-nagel) #201
- [Sitemaps] Limit on "bad url" log messages (sebastian-nagel) #145
- EffectiveTldFinder to parse Internationalized Domain Names (sebastian-nagel) #179
- Add main() to EffectiveTldFinder (sebastian-nagel) #187
- Handle new suffixes in PaidLevelDomain (kkrugler) #183
- Remove Tika dependency (kkrugler) #199
- Improve MIME detection for sitemaps (sebastian-nagel) #200
<<<<<<< HEAD
- Make RobotRules accessible (aecio via kkrugler) #134
=======
- SimpleRobotRulesParser: Expose MAX_WARNINGS and MAX_CRAWL_DELAY (aecio via kkrugler) #194
>>>>>>> 67adc27a

Release 0.9 (2017-10-27)
- [Sitemaps] Removed DOM-based sitemap parser (jnioche) #177
- Incorrect domains returned by EffectiveTldFinder (sebastian-nagel) #172
- [Sitemaps] Add namespace aware DOM/SAX parsing for XML Sitemaps (Marko Milicevic, jnioche, sebastian-nagel) #176
- Upgraded Tika 1.16 (jnioche) #175
- [Sitemaps] Sitemap SAX parsing mangles target URLs (jnioche, sebastian-nagel) #169
- [Sitemaps] RSS parser ignores pubDate of link (MichealKum via kkrugler) #166

Release 0.8 (2017-06-09)
- Upgraded Tika 1.15 (jnioche) #163
- [Sitemaps] Disable XML resolvers (sebastian-nagel) #151
- Update forbiddenapis to v2.3 (jnioche) #99
- [Sitemaps] gzipped text files fail to parse (sebastian-nagel) #143
- [Sitemaps] Optionally use SAX parser (matt-deboer, jnioche, sebastian-nagel) #116
- [Sitemaps] Properly log XML parsing errors (sebastian-nagel) #146
- Use StandardCharsets where applicable (sebastian-nagel) #141
- Increase sitemap size limit to 50MB (Chaiavi) #132
- Remove dependencies to system-specific locale (sebastian-nagel) #137
- BasicURLNormalizer: NPE for URLs without authority (sebastian-nagel) #136
- BasicURLNormalizer to strip empty port (sebastian-nagel) #133
- Remove deprecated HTTP fetcher (kkrugler) #96

Release 0.7 (2016-11-24)
- Upgrade to JDK 1.8 (lewismc) #126
- [Sitemaps] SitemapParser methods now protected (michaellavelle) #124
- [Sitemaps] Faster parsing of dates (jnioche) #117
- Upgraded Tika 1.13 (jnioche) #113
- Fix license headers (jnioche) #108
- Rename package crawlercommons.url (jnioche) #107
- Sitemap url is not extracted if user agent matches earlier in file (srwilson, kkrugler) #112
- Deprecate HTTP fetcher support (kkrugler) #92
- Added URLFilter interface + BasicURLNormalizer (jnioche) #106
- Updated tld names from publicsuffix.org (jnioche) #100
- Upgraded http-client to version 4.5.1 (aecio via kkrugler) #84
- Upgraded Tika 1.10 (jnioche) #89
- [Sitemaps] Upgrade Valid / Legal / Strict SitemapUrls (Avi Hayun) #82
- [Sitemaps] Upgrade Valid / Legal / Strict SitemapUrls (Avi Hayun) #60
- Simplify pom file (jnioche, lewismc) #77
- Upgrade javac.src.version and javac.target.version to 1.7 or 1.8 (lewismc) #93
- [Sitemaps] Not able to detect RSS feeds (yogendrasoni via kkrugler) #87
- [Robots] Added javadoc comments to the SimpleRobotRulesParser class (MichaelRoeder, kkrugler) #95

Release 0.6 (2015-05-27)
- Issue 75: [Sitemaps] more robust parsing of XML elements (jnioche, kkrugler)
- Issue 76: maven-java-formatter-plugin (jnioche)
- Issue 73: Switch groupID in pom from com.google.code.crawler-commons to crawler-commons (jnioche)
- Issue 71: Upgrade to Tika 1.8 (jnioche)
- Issue 68: [Robots] Path matching should be case-sensitive (kkrugler)
- Issue 67: [Sitemaps] Parsing of lastMod date should use time portion (kkrugler)
- Issue 59: [Robots] Let SimpleRobotRules and its members implements the Serializable interface  (kkrugler)
- Issue 65: [Sitemaps] Make SiteMapTool simpler by removing the Recursive flag (Avi Hayun)
- Issue 64: Upgraded to Tika 1.7 (jnioche)
- Issue 32: [Robots] Resolve relative URL for sitemaps (jnioche)
- Issue 62: [Sitemaps] Add new parseSiteMap method (jnioche)
- Issue 57: [Sitemaps] SiteMap should contain a list of SitemapUrls instead of a table of them (Avi Hayun)
- Issue 51: Upgrade httpclient to the latest version (Avi Hayun)
- Issue 61: [Sitemaps] Sitemap Parser changes the processed flag unnecessarily (Avi Hayun)
- Issue 56: [Sitemaps] SiteMap.setBaseUrl(...) causes the domain name to be lowered case which shouldn't happen (Avi Hayun)
- Issue 50: Add Fetch Report to FetchedResult (lewismc, avraham2)
- Issue 55: [Sitemaps] SitemapUrl "setPriority(String str)" should check for proper value (Avi Hayun)

Release 0.5 (2014-10-15)
- Issue 53: Spaces in a comma separated list of names in a User-agent: line cause rules to be applicable to all agents (kkrugler)
- Issue 45: [Sitemaps] Upgrade code after release of Tika v1.6 (Avi Hayun)
- Issue 48: Upgraded to Tika 1.6 (jnioche)
- Issue 47: [Sitemaps] SiteMapParser Tika detection doesn't work well on some cases (Avi Hayun)
- Issue 40: [Sitemaps] Add Tika MediaType Support (Avi Hayun)
- Issue 39: [Sitemaps] Add the Parser a convenience method with only a URL argument (Avi Hayun via lewismc)
- Issue 42: [Sitemaps] Add more JUnit tests (Avi Hayun via lewismc)
- Issue 37: Upgrade the Slf4j logging Library to v1.7.7 (Avi Hayun via kkrugler)
- Issue 41: Upgrade to JUnit v4 conventions in SiteMapParser (Avi Hayun via lewismc)
- Issue 34: Upgrade the Slf4j logging in SiteMaps (Avi Hayun via lewismc)

Release 0.4 (2014-04-11)
- Issue 13: Fix deprecation in Crawler Commons Code (lewismc via kkrugler)
- Issue 8 : Upgrade of httpclient to v4.2.6 (Fuad Efendi, lewismc via kkrugler)
- Issue 18: Support matching against query parameters in robots.txt rules (alparslanavci, kkrugler)
- Issue 21: Follow Google example of giving Allow directives higher match weight than Disallow directives (y.vladimirov, via kkrugler)
- Issue 22: Use longest-match-wins approach to matching URLs in robots.txt (kkrugler)
- Issue 17: Support Googlebot-compatible regular expressions in URL specifications (alparslanavci. kkrugler)
- Issue 31: Missing top level domains (jnioche, kkrugler)
- Issue 23: Trivial improvements to UserAgent (lewismc)
- Issue 30: SitemapIndex should allow to skip sitemaps (Sebastian Nagel, kkrugler)
- cleanup of ANT build remnants [lib and lib-ext] (jnioche)

Release 0.3 (2013-10-11)
- Upgraded to Tika 1.4 (jnioche)
- [SiteMap] added utility class for testing sitemaps (jnioche)
- Issue 16: remove ant scripts and configuration (lewismc)
- Issue 27: [SiteMap] Unnecessary String concatenations when logging + in SiteMapURL.toString() (jnioche)
- Issue 26: [SiteMap] Set correct default priority for URL in a sitemap file (jnioche)
- Issue 25: [Robots] Robots parser should not lowercase sitemap URLs (jnioche)
- Issue 29: [SiteMap] try urls when <loc> element is missing (jnioche)

Release 0.2 (2013-02-02)
- Move to pure Maven for CC build lifecycle (lewismc)
- Move Javadoc out of core code (lewismc)
- Substantiate Javadoc (lewismc)
- Review default.properties (lewismc)
- add HTTP status code & reason to FetchedResult (Fuad Efendi via kkrugler)
- support for multiple user agent names (Tejas Patil via kkrugler)
- added javadoc generation, publish in /doc/javadoc (kkrugler)
- switch to using eclipse-formatter.properties (kkrugler)
- support robots.txt files that have UTF-16LE and UTF-16BE BOMs (kkrugler)
- support for user agent names that contain spaces (kkrugler)
- fixed handling of BOM in sitemaps (Vivek Magotra via kkrugler)
- refactoring of SiteMap objects (Hannes Schwarz via jnioche)
- added simple support for the file: protocol (kkrugler)
- cleaned up packaging and added "install" target (kkrugler)

Release 0.1
- parsing robots.txt
- parsing sitemaps
- URL analyzer which returns Top Level Domains
- a simple HttpFetcher<|MERGE_RESOLUTION|>--- conflicted
+++ resolved
@@ -13,11 +13,8 @@
 - Handle new suffixes in PaidLevelDomain (kkrugler) #183
 - Remove Tika dependency (kkrugler) #199
 - Improve MIME detection for sitemaps (sebastian-nagel) #200
-<<<<<<< HEAD
 - Make RobotRules accessible (aecio via kkrugler) #134
-=======
 - SimpleRobotRulesParser: Expose MAX_WARNINGS and MAX_CRAWL_DELAY (aecio via kkrugler) #194
->>>>>>> 67adc27a
 
 Release 0.9 (2017-10-27)
 - [Sitemaps] Removed DOM-based sitemap parser (jnioche) #177
